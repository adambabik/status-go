--- conflicted
+++ resolved
@@ -113,7 +113,6 @@
 	./_assets/patches/patcher -b . -p geth-xgo -r
 	@echo "Android cross compilation done."
 
-<<<<<<< HEAD
 ## TODO(divan): rename statusgo-android-16.aar to Statusgo.aar
 statusgo-android: gomobile ##@cross-compile Build status-go for Android
 	@echo "Building status-go for Android..."
@@ -125,26 +124,6 @@
 	@echo "Building status-go for iOS..."
 	@gomobile bind -target=ios -ldflags="-s -w" -o build/bin/statusgo-ios-9.3-framework github.com/status-im/status-go/mobile
 	@echo "iOS framework cross compilation done in build/bin/statusgo-ios-9.3-framework"
-=======
-statusgo-android: xgo ##@cross-compile Build status-go for Android
-	./_assets/patches/patcher -b . -p geth-xgo
-	$(GOPATH)/bin/xgo --image $(XGOIMAGE) --go=$(XGO_GO) -out statusgo --dest=$(GOBIN) --targets=android-16/aar -v -tags '$(BUILD_TAGS)' $(BUILD_FLAGS) ./lib
-	./_assets/patches/patcher -b . -p geth-xgo -r
-	@echo "Android cross compilation done."
-
-statusgo-ios: xgo	##@cross-compile Build status-go for iOS
-	./_assets/patches/patcher -b . -p geth-xgo
-	$(GOPATH)/bin/xgo --image $(XGOIMAGE) --go=$(XGO_GO) -out statusgo --dest=$(GOBIN) --targets=ios-9.3/framework -v -tags '$(BUILD_TAGS)' $(BUILD_FLAGS) ./lib
-	./_assets/patches/patcher -b . -p geth-xgo -r
-	@echo "iOS framework cross compilation done."
-
-statusgo-ios-simulator: xgo	##@cross-compile Build status-go for iOS Simulator
-	@docker pull $(XGOIMAGEIOSSIM)
-	./_assets/patches/patcher -b . -p geth-xgo
-	$(GOPATH)/bin/xgo --image $(XGOIMAGEIOSSIM) --go=$(XGO_GO) -out statusgo --dest=$(GOBIN) --targets=ios-9.3/framework -v -tags '$(BUILD_TAGS)' $(BUILD_FLAGS) ./lib
-	./_assets/patches/patcher -b . -p geth-xgo -r
-	@echo "iOS framework cross compilation done."
->>>>>>> bdbceba6
 
 statusgo-library: ##@cross-compile Build status-go as static library for current platform
 	@echo "Building static library..."
@@ -221,17 +200,15 @@
 	go generate ./static ./static/migrations
 	$(shell cd ./services/shhext/chat && exec protoc --go_out=. ./*.proto)
 
-<<<<<<< HEAD
 gomobile:
 	@echo "Installing gomobile..."
 	@go get -u golang.org/x/mobile/cmd/gomobile
 
 setup: dep-install lint-install mock-install gomobile ##@other Prepare project for first build
-=======
+
 gen-install:
 	go get -u github.com/jteeuwen/go-bindata/...
 	go get -u github.com/golang/protobuf/protoc-gen-go
->>>>>>> bdbceba6
 
 mock-install: ##@other Install mocking tools
 	go get -u github.com/golang/mock/mockgen
